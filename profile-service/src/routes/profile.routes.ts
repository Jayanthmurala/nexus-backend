--- conflicted
+++ resolved
@@ -3,8 +3,6 @@
 import axios from "axios";
 import { prisma } from "../db";
 import { requireAuth, requireRole } from "../middleware/auth";
-<<<<<<< HEAD
-<<<<<<< HEAD
 import { errorResponseSchema, messageResponseSchema } from "../schemas/profile.schemas";
 
 // Validation schemas
@@ -16,24 +14,6 @@
   // User model fields that need to be updated via auth service
   year: z.number().int().min(1).max(6).optional(),
   department: z.string().max(100).optional(),
-=======
-=======
-import { errorResponseSchema, messageResponseSchema } from "../schemas/profile.schemas";
->>>>>>> 328c46ef
-
-// Validation schemas
-const updateProfileSchema = z.object({
-  // User model fields (displayName and avatarUrl are editable)
-  displayName: z.string().min(1).max(100).optional(),
-<<<<<<< HEAD
->>>>>>> 091fbe9419d7afb4051128fac039f76cbc90d0b4
-=======
-  avatarUrl: z.string().url().optional().or(z.literal("")),
-  
-  // User model fields that need to be updated via auth service
-  year: z.number().int().min(1).max(6).optional(),
-  department: z.string().max(100).optional(),
->>>>>>> 328c46ef
   
   // Profile model fields (all editable)
   name: z.string().min(1).max(100).optional(),
@@ -44,24 +24,9 @@
   github: z.string().url().optional().or(z.literal("")),
   twitter: z.string().url().optional().or(z.literal("")),
   resumeUrl: z.string().url().optional().or(z.literal("")),
-<<<<<<< HEAD
-<<<<<<< HEAD
   contactInfo: z.string().max(500).optional(),
   phoneNumber: z.string().max(20).optional(),
   alternateEmail: z.string().email().optional(),
-=======
-  avatar: z.string().url().optional().or(z.literal("")),
-  contactInfo: z.string().max(500).optional(),
-  phoneNumber: z.string().max(20).optional(),
-  alternateEmail: z.string().email().optional(),
-  year: z.number().int().min(1).max(6).optional(),
-  department: z.string().max(100).optional(),
->>>>>>> 091fbe9419d7afb4051128fac039f76cbc90d0b4
-=======
-  contactInfo: z.string().max(500).optional(),
-  phoneNumber: z.string().max(20).optional(),
-  alternateEmail: z.string().email().optional(),
->>>>>>> 328c46ef
 });
 
 const createProfileSchema = z.object({
@@ -72,13 +37,6 @@
   github: z.string().url().optional().or(z.literal("")),
   twitter: z.string().url().optional().or(z.literal("")),
   resumeUrl: z.string().url().optional().or(z.literal("")),
-<<<<<<< HEAD
-<<<<<<< HEAD
-=======
-  avatar: z.string().url().optional().or(z.literal("")),
->>>>>>> 091fbe9419d7afb4051128fac039f76cbc90d0b4
-=======
->>>>>>> 328c46ef
   contactInfo: z.string().max(500).optional(),
   phoneNumber: z.string().max(20).optional(),
   alternateEmail: z.string().email().optional(),
@@ -108,23 +66,10 @@
 const badgeDefinitionSchema = z.object({
   name: z.string().min(1),
   description: z.string().min(1),
-<<<<<<< HEAD
-<<<<<<< HEAD
   icon: z.string().optional(), // Allow any string (emojis or URLs)
   color: z.string().optional(),
   category: z.string().optional(),
   criteria: z.string().optional(), // Add missing criteria field
-=======
-  icon: z.string().url().optional(),
-  color: z.string().optional(),
-  category: z.string().optional(),
->>>>>>> 091fbe9419d7afb4051128fac039f76cbc90d0b4
-=======
-  icon: z.string().optional(), // Allow any string (emojis or URLs)
-  color: z.string().optional(),
-  category: z.string().optional(),
-  criteria: z.string().optional(), // Add missing criteria field
->>>>>>> 328c46ef
   rarity: z.enum(["COMMON", "UNCOMMON", "RARE", "EPIC", "LEGENDARY"]).default("COMMON"),
 });
 
@@ -132,18 +77,9 @@
   badgeDefinitionId: z.string().cuid(),
   userId: z.string().cuid(),
   reason: z.string().min(1, "Reason is required"),
-<<<<<<< HEAD
-<<<<<<< HEAD
   projectId: z.string().cuid().optional(),
   eventId: z.string().cuid().optional(),
   awardedByName: z.string().optional(),
-=======
->>>>>>> 091fbe9419d7afb4051128fac039f76cbc90d0b4
-=======
-  projectId: z.string().cuid().optional(),
-  eventId: z.string().cuid().optional(),
-  awardedByName: z.string().optional(),
->>>>>>> 328c46ef
 });
 
 export default async function profileRoutes(app: FastifyInstance) {
@@ -311,8 +247,6 @@
     const userId = req.user!.sub;
 
     // Separate user model fields from profile model fields
-<<<<<<< HEAD
-<<<<<<< HEAD
     const { displayName, avatarUrl, year, department, ...profileData } = data;
 
     // Update user model fields in auth service if provided
@@ -327,29 +261,6 @@
         
         await axios.put(`${authServiceUrl}/v1/users/${userId}`, 
           updateData,
-=======
-    const { displayName, ...profileData } = data;
-=======
-    const { displayName, avatarUrl, year, department, ...profileData } = data;
->>>>>>> 328c46ef
-
-    // Update user model fields in auth service if provided
-    if (displayName || avatarUrl || year !== undefined || department) {
-      try {
-        const authServiceUrl = process.env.AUTH_SERVICE_URL || 'http://localhost:4001';
-        const updateData: any = {};
-        if (displayName) updateData.displayName = displayName;
-        if (avatarUrl) updateData.avatarUrl = avatarUrl;
-        if (year !== undefined) updateData.year = year;
-        if (department) updateData.department = department;
-        
-        await axios.put(`${authServiceUrl}/v1/users/${userId}`, 
-<<<<<<< HEAD
-          { displayName },
->>>>>>> 091fbe9419d7afb4051128fac039f76cbc90d0b4
-=======
-          updateData,
->>>>>>> 328c46ef
           {
             headers: {
               'Authorization': req.headers.authorization || '',
@@ -358,18 +269,8 @@
           }
         );
       } catch (error) {
-<<<<<<< HEAD
-<<<<<<< HEAD
         console.error('Failed to update user data in auth service:', error);
         return reply.code(500).send({ message: "Failed to update user data" });
-=======
-        console.error('Failed to update displayName in auth service:', error);
-        return reply.code(500).send({ message: "Failed to update display name" });
->>>>>>> 091fbe9419d7afb4051128fac039f76cbc90d0b4
-=======
-        console.error('Failed to update user data in auth service:', error);
-        return reply.code(500).send({ message: "Failed to update user data" });
->>>>>>> 328c46ef
       }
     }
 
@@ -922,57 +823,22 @@
   app.delete("/v1/profile/experiences/:id", {
     preHandler: requireAuth,
     schema: {
-<<<<<<< HEAD
-<<<<<<< HEAD
       tags: ["profiles"],
       params: z.object({ id: z.string().cuid() }),
       response: { 200: z.any(), 404: errorResponseSchema },
-=======
-      tags: ["experiences"],
-      params: z.object({ id: z.string().cuid() }),
-      response: { 200: z.any() },
->>>>>>> 091fbe9419d7afb4051128fac039f76cbc90d0b4
-=======
-      tags: ["profiles"],
-      params: z.object({ id: z.string().cuid() }),
-      response: { 200: z.any(), 404: errorResponseSchema },
->>>>>>> 328c46ef
     },
   }, async (req, reply) => {
     const { id } = req.params as { id: string };
     const userId = req.user!.sub;
 
-<<<<<<< HEAD
-<<<<<<< HEAD
-=======
->>>>>>> 328c46ef
     // Check if experience exists and belongs to user
     const experience = await prisma.experience.findUnique({
       where: { id },
       include: { profile: true },
-<<<<<<< HEAD
     });
 
     if (!experience || experience.profile.userId !== userId) {
       return reply.code(404).send({ message: "Experience not found" });
-=======
-    // Verify ownership through profile
-    const existingExperience = await prisma.experience.findFirst({
-      where: { 
-        id,
-        profile: { userId }
-      },
-    });
-
-    if (!existingExperience) {
-      return reply.code(404).send({ message: "Experience not found or access denied" });
->>>>>>> 091fbe9419d7afb4051128fac039f76cbc90d0b4
-=======
-    });
-
-    if (!experience || experience.profile.userId !== userId) {
-      return reply.code(404).send({ message: "Experience not found" });
->>>>>>> 328c46ef
     }
 
     await prisma.experience.delete({
@@ -982,10 +848,6 @@
     return reply.send({ message: "Experience deleted successfully" });
   });
 
-<<<<<<< HEAD
-<<<<<<< HEAD
-=======
->>>>>>> 328c46ef
   // Skills CRUD endpoints
   
   // Protected: Get my skills
@@ -1121,11 +983,6 @@
     return reply.send({ skills: updatedProfile.skills });
   });
 
-<<<<<<< HEAD
-=======
->>>>>>> 091fbe9419d7afb4051128fac039f76cbc90d0b4
-=======
->>>>>>> 328c46ef
   // Protected: Create badge definition (Faculty/Admin only)
   app.post("/v1/badge-definitions", {
     preHandler: [requireAuth, requireRole(["FACULTY", "DEPT_ADMIN", "HEAD_ADMIN"])],
@@ -1136,10 +993,6 @@
     },
   }, async (req, reply) => {
     const data = req.body as z.infer<typeof badgeDefinitionSchema>;
-<<<<<<< HEAD
-<<<<<<< HEAD
-=======
->>>>>>> 328c46ef
     
     console.log('Badge creation request body:', JSON.stringify(req.body, null, 2));
     console.log('Validated data:', JSON.stringify(data, null, 2));
@@ -1167,26 +1020,12 @@
     }
 
     console.log('Final create data:', JSON.stringify(createData, null, 2));
-<<<<<<< HEAD
 
     const badgeDefinition = await prisma.badgeDefinition.create({
       data: createData,
     });
 
     console.log('Created badge definition:', JSON.stringify(badgeDefinition, null, 2));
-=======
-=======
->>>>>>> 328c46ef
-
-    const badgeDefinition = await prisma.badgeDefinition.create({
-      data: createData,
-    });
-
-<<<<<<< HEAD
->>>>>>> 091fbe9419d7afb4051128fac039f76cbc90d0b4
-=======
-    console.log('Created badge definition:', JSON.stringify(badgeDefinition, null, 2));
->>>>>>> 328c46ef
     return reply.code(201).send({ badgeDefinition });
   });
 
@@ -1200,19 +1039,10 @@
     },
   }, async (req, reply) => {
     const data = req.body as z.infer<typeof awardBadgeSchema>;
-<<<<<<< HEAD
-<<<<<<< HEAD
-=======
->>>>>>> 328c46ef
     
     console.log('Badge award request body:', JSON.stringify(req.body, null, 2));
     console.log('Validated data:', JSON.stringify(data, null, 2));
     
-<<<<<<< HEAD
-=======
->>>>>>> 091fbe9419d7afb4051128fac039f76cbc90d0b4
-=======
->>>>>>> 328c46ef
     // Verify the target user exists in auth service
     const authServiceUrl = process.env.AUTH_SERVICE_URL || 'http://localhost:4001';
     try {
@@ -1256,18 +1086,9 @@
         badgeId: data.badgeDefinitionId,
         awardedBy: req.user!.sub,
         reason: data.reason,
-<<<<<<< HEAD
-<<<<<<< HEAD
         projectId: data.projectId,
         eventId: data.eventId,
         awardedByName: data.awardedByName,
-=======
->>>>>>> 091fbe9419d7afb4051128fac039f76cbc90d0b4
-=======
-        projectId: data.projectId,
-        eventId: data.eventId,
-        awardedByName: data.awardedByName,
->>>>>>> 328c46ef
       },
       include: {
         badge: true,
@@ -1277,10 +1098,6 @@
     return reply.code(201).send({ badge });
   });
 
-<<<<<<< HEAD
-<<<<<<< HEAD
-=======
->>>>>>> 328c46ef
   // Protected: Export badge awards data (Faculty/Admin only)
   app.get("/v1/badges/export", {
     preHandler: [requireAuth, requireRole(["FACULTY", "DEPT_ADMIN", "HEAD_ADMIN"])],
@@ -1350,11 +1167,6 @@
     }
   });
 
-<<<<<<< HEAD
-=======
->>>>>>> 091fbe9419d7afb4051128fac039f76cbc90d0b4
-=======
->>>>>>> 328c46ef
   // Public: List badge definitions
   app.get("/v1/badge-definitions", {
     schema: {
@@ -1392,8 +1204,6 @@
     reply.code(200).send({ badges });
   });
 
-<<<<<<< HEAD
-<<<<<<< HEAD
   // Protected: Get recent badge awards (Faculty/Admin only)
   app.get("/v1/badges/recent", {
     preHandler: [requireAuth, requireRole(["FACULTY", "DEPT_ADMIN", "HEAD_ADMIN"])],
@@ -1401,28 +1211,10 @@
       tags: ["badges"],
       querystring: z.object({
         limit: z.string().optional(),
-=======
-  // Get recent badge awards
-=======
-  // Protected: Get recent badge awards (Faculty/Admin only)
->>>>>>> 328c46ef
-  app.get("/v1/badges/recent", {
-    preHandler: [requireAuth, requireRole(["FACULTY", "DEPT_ADMIN", "HEAD_ADMIN"])],
-    schema: {
-      tags: ["badges"],
-      querystring: z.object({
-<<<<<<< HEAD
-        limit: z.coerce.number().min(1).max(100).default(10),
->>>>>>> 091fbe9419d7afb4051128fac039f76cbc90d0b4
-=======
-        limit: z.string().optional(),
->>>>>>> 328c46ef
       }),
       response: { 200: z.any() },
     },
   }, async (req, reply) => {
-<<<<<<< HEAD
-<<<<<<< HEAD
     const { limit } = req.query as { limit?: string };
     const limitNum = limit ? parseInt(limit, 10) : 10;
     const authServiceUrl = process.env.AUTH_SERVICE_URL || 'http://localhost:4001';
@@ -1467,59 +1259,6 @@
     });
 
     return reply.send({ awards: enhancedAwards });
-=======
-    const { limit } = req.query as { limit: number };
-=======
-    const { limit } = req.query as { limit?: string };
-    const limitNum = limit ? parseInt(limit, 10) : 10;
-    const authServiceUrl = process.env.AUTH_SERVICE_URL || 'http://localhost:4001';
->>>>>>> 328c46ef
-
-    const awards = await prisma.studentBadge.findMany({
-      take: limitNum,
-      orderBy: { awardedAt: "desc" },
-      include: {
-        badge: true,
-      },
-    });
-
-<<<<<<< HEAD
-    reply.code(200).send({ awards });
->>>>>>> 091fbe9419d7afb4051128fac039f76cbc90d0b4
-=======
-    // Fetch student details for display names and college member IDs
-    const studentIds = [...new Set(awards.map(award => award.studentId))];
-    const studentDetails = new Map();
-
-    for (const studentId of studentIds) {
-      try {
-        const userResponse = await axios.get(`${authServiceUrl}/v1/users/${studentId}`, {
-          headers: {
-            Authorization: req.headers.authorization,
-          },
-        });
-        console.log(`Auth service response for student ${studentId}:`, userResponse.data);
-        if (userResponse.data && userResponse.data.user) {
-          studentDetails.set(studentId, userResponse.data.user);
-        }
-      } catch (error) {
-        console.error(`Failed to fetch details for student ${studentId}:`, error);
-      }
-    }
-
-    // Enhance awards with student details
-    const enhancedAwards = awards.map(award => {
-      const studentInfo = studentDetails.get(award.studentId);
-      console.log(`Student ${award.studentId} details:`, studentInfo);
-      return {
-        ...award,
-        studentName: studentInfo?.displayName || studentInfo?.name,
-        collegeMemberId: studentInfo?.collegeMemberId,
-      };
-    });
-
-    return reply.send({ awards: enhancedAwards });
->>>>>>> 328c46ef
   });
 
   // Get badge award counts
@@ -1544,7 +1283,6 @@
     }
 
     reply.code(200).send({ counts });
-<<<<<<< HEAD
   });
 
   // Check event creation eligibility for a user
@@ -1610,8 +1348,8 @@
         },
       });
 
-      const activeBadges = userBadges.filter(award => award.badge.isActive);
-      const categories = [...new Set(activeBadges.map(award => award.badge.category).filter(Boolean))];
+      const activeBadges = userBadges.filter(award => award.badge?.isActive);
+      const categories = [...new Set(activeBadges.map(award => award.badge?.category).filter((cat): cat is string => Boolean(cat)))];
       
       const canCreate = activeBadges.length >= requiredBadges && categories.length >= requiredCategories;
 
@@ -1706,168 +1444,5 @@
     }
 
     return reply.send({ policy });
-=======
->>>>>>> 091fbe9419d7afb4051128fac039f76cbc90d0b4
-  });
-
-  // Check event creation eligibility for a user
-  app.get("/v1/badges/eligibility/:userId", {
-    preHandler: [requireAuth],
-    schema: {
-      tags: ["badges"],
-      params: z.object({
-        userId: z.string().cuid(),
-      }),
-      response: { 200: z.any() },
-    },
-  }, async (req, reply) => {
-    const { userId } = req.params as { userId: string };
-    const authServiceUrl = process.env.AUTH_SERVICE_URL || 'http://localhost:4001';
-
-    try {
-      // Get user's college info from auth service
-      const userResponse = await axios.get(`${authServiceUrl}/v1/users/${userId}`, {
-        headers: {
-          Authorization: req.headers.authorization,
-        },
-      });
-      
-      const user = userResponse.data?.user;
-      if (!user?.collegeId) {
-        return reply.code(400).send({ 
-          error: "User college information not found",
-          canCreate: false,
-          missing: []
-        });
-      }
-
-      // Check cache first
-      const cached = await prisma.badgeEligibilityCache.findUnique({
-        where: { userId },
-      });
-
-      if (cached && cached.expiresAt > new Date()) {
-        return reply.send({
-          canCreate: cached.canCreate,
-          badgeCount: cached.badgeCount,
-          categories: cached.categories,
-          lastChecked: cached.lastChecked,
-        });
-      }
-
-      // Get badge policy for user's college
-      const policy = await prisma.badgePolicy.findUnique({
-        where: { collegeId: user.collegeId },
-      });
-
-      const requiredBadges = policy?.eventCreationRequired || 8;
-      const requiredCategories = policy?.categoryDiversityMin || 4;
-
-      // Get user's badges with categories
-      const userBadges = await prisma.studentBadge.findMany({
-        where: { studentId: userId },
-        include: {
-          badge: {
-            select: { category: true, isActive: true },
-          },
-        },
-      });
-
-      const activeBadges = userBadges.filter(award => award.badge.isActive);
-      const categories = [...new Set(activeBadges.map(award => award.badge.category).filter(Boolean))];
-      
-      const canCreate = activeBadges.length >= requiredBadges && categories.length >= requiredCategories;
-
-      // Update cache
-      const expiresAt = new Date(Date.now() + 30 * 60 * 1000); // 30 minutes
-      await prisma.badgeEligibilityCache.upsert({
-        where: { userId },
-        update: {
-          canCreate,
-          badgeCount: activeBadges.length,
-          categories,
-          lastChecked: new Date(),
-          expiresAt,
-        },
-        create: {
-          userId,
-          canCreate,
-          badgeCount: activeBadges.length,
-          categories,
-          expiresAt,
-        },
-      });
-
-      return reply.send({
-        canCreate,
-        badgeCount: activeBadges.length,
-        requiredBadges,
-        categories,
-        requiredCategories,
-        lastChecked: new Date(),
-      });
-
-    } catch (error) {
-      console.error('Badge eligibility check failed:', error);
-      return reply.code(500).send({
-        error: "Failed to check badge eligibility",
-        canCreate: false,
-      });
-    }
-  });
-
-  // Manage badge policies (Admin only)
-  app.post("/v1/badges/policies", {
-    preHandler: [requireAuth, requireRole(["HEAD_ADMIN"])],
-    schema: {
-      tags: ["badges"],
-      body: z.object({
-        collegeId: z.string().cuid(),
-        departmentId: z.string().optional(),
-        eventCreationRequired: z.number().int().min(1).default(8),
-        categoryDiversityMin: z.number().int().min(1).default(4),
-      }),
-      response: { 201: z.any() },
-    },
-  }, async (req, reply) => {
-    const data = req.body as any;
-
-    const policy = await prisma.badgePolicy.create({
-      data,
-    });
-
-    return reply.code(201).send({ policy });
-  });
-
-  // Get badge policy for a college
-  app.get("/v1/badges/policies/:collegeId", {
-    preHandler: [requireAuth],
-    schema: {
-      tags: ["badges"],
-      params: z.object({
-        collegeId: z.string().cuid(),
-      }),
-      response: { 200: z.any() },
-    },
-  }, async (req, reply) => {
-    const { collegeId } = req.params as { collegeId: string };
-
-    const policy = await prisma.badgePolicy.findUnique({
-      where: { collegeId },
-    });
-
-    if (!policy) {
-      // Return default policy
-      return reply.send({
-        policy: {
-          collegeId,
-          eventCreationRequired: 8,
-          categoryDiversityMin: 4,
-          isActive: true,
-        }
-      });
-    }
-
-    return reply.send({ policy });
   });
 }