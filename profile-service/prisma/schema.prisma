--- conflicted
+++ resolved
@@ -1,5 +1,5 @@
 generator client {
-  provider = "prisma-client-js"
+  provider        = "prisma-client-js"
   previewFeatures = ["postgresqlExtensions"]
 }
 
@@ -10,30 +10,23 @@
 }
 
 model Profile {
-  id               String   @id @default(cuid())
-  userId           String   @unique
-  name             String?  // Editable display name (separate from auth displayName)
-  bio              String?
-  skills           String[] // For students
-<<<<<<< HEAD
-<<<<<<< HEAD
-  expertise        String[] // For faculty
-=======
->>>>>>> 091fbe9419d7afb4051128fac039f76cbc90d0b4
-=======
-  expertise        String[] // For faculty
->>>>>>> 328c46ef
-  linkedIn         String?
-  github           String?  // For students
-  twitter          String?  // For faculty
-  resumeUrl        String?  // For students
-  avatar           String?
-  contactInfo      String?
-  phoneNumber      String?
-  alternateEmail   String?  // For students
-  experiences      Experience[]
-  createdAt        DateTime @default(now())
-  updatedAt        DateTime @updatedAt
+  id             String       @id @default(cuid())
+  userId         String       @unique
+  name           String? // Editable display name (separate from auth displayName)
+  bio            String?
+  skills         String[] // For students
+  expertise      String[] // For faculty
+  linkedIn       String?
+  github         String? // For students
+  twitter        String? // For faculty
+  resumeUrl      String? // For students
+  avatar         String?
+  contactInfo    String?
+  phoneNumber    String?
+  alternateEmail String? // For students
+  experiences    Experience[]
+  createdAt      DateTime     @default(now())
+  updatedAt      DateTime     @updatedAt
 
   publications     Publication[]
   personalProjects PersonalProject[]
@@ -43,14 +36,14 @@
 model Experience {
   id          String   @id @default(cuid())
   profileId   String
-  area        String   // AI, IoT, Machine Learning, etc.
-  level       String   // Beginner, Intermediate, Advanced, Expert
-  yearsExp    Int?     // years of experience in this area
+  area        String // AI, IoT, Machine Learning, etc.
+  level       String // Beginner, Intermediate, Advanced, Expert
+  yearsExp    Int? // years of experience in this area
   description String?
   createdAt   DateTime @default(now())
   updatedAt   DateTime @updatedAt
 
-  profile     Profile  @relation(fields: [profileId], references: [id], onDelete: Cascade)
+  profile Profile @relation(fields: [profileId], references: [id], onDelete: Cascade)
 
   @@index([profileId])
 }
@@ -63,7 +56,7 @@
   year      Int
   createdAt DateTime @default(now())
 
-  profile   Profile  @relation(fields: [userId], references: [userId], onDelete: Cascade)
+  profile Profile @relation(fields: [userId], references: [userId], onDelete: Cascade)
 
   @@index([userId])
   @@index([year])
@@ -79,7 +72,7 @@
   image       String?
   createdAt   DateTime @default(now())
 
-  profile     Profile  @relation(fields: [userId], references: [userId], onDelete: Cascade)
+  profile Profile @relation(fields: [userId], references: [userId], onDelete: Cascade)
 
   @@index([userId])
 }
@@ -91,16 +84,16 @@
   description String
   icon        String?
   color       String?
-  category    String?  // LEADERSHIP, TECHNICAL, COMMUNITY, RESEARCH, PRESENTATION, COLLABORATION, INNOVATION, IMPACT
-  rarity      String   // COMMON, RARE, EPIC, LEGENDARY
+  category    String? // LEADERSHIP, TECHNICAL, COMMUNITY, RESEARCH, PRESENTATION, COLLABORATION, INNOVATION, IMPACT
+  rarity      String // COMMON, RARE, EPIC, LEGENDARY
   criteria    String?
   points      Int      @default(10)
   isActive    Boolean  @default(true)
-  collegeId   String?  // null = global badge, otherwise college-specific
+  collegeId   String? // null = global badge, otherwise college-specific
   createdAt   DateTime @default(now())
   createdBy   String?
 
-  awards      StudentBadge[]
+  awards StudentBadge[]
 
   @@unique([name, collegeId])
 }
@@ -121,21 +114,21 @@
   badge   BadgeDefinition @relation(fields: [badgeId], references: [id])
   student Profile         @relation(fields: [studentId], references: [userId], onDelete: Cascade)
 
+  @@unique([badgeId, studentId]) // One badge per user
   @@index([studentId])
   @@index([badgeId])
   @@index([awardedBy])
   @@index([awardedAt])
-  @@unique([badgeId, studentId]) // One badge per user
 }
 
 // Badge policies for event creation eligibility
 model BadgePolicy {
-  id                    String  @id @default(cuid())
-  collegeId             String  @unique
+  id                    String   @id @default(cuid())
+  collegeId             String   @unique
   departmentId          String?
-  eventCreationRequired Int     @default(8) // badges required for event creation
-  categoryDiversityMin  Int     @default(4) // minimum categories required
-  isActive              Boolean @default(true)
+  eventCreationRequired Int      @default(8) // badges required for event creation
+  categoryDiversityMin  Int      @default(4) // minimum categories required
+  isActive              Boolean  @default(true)
   createdAt             DateTime @default(now())
   updatedAt             DateTime @updatedAt
 
