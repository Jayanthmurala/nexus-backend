import type { FastifyInstance } from "fastify";
import { ZodTypeProvider } from "fastify-type-provider-zod";
import { z } from "zod";
import crypto from "node:crypto";
import { prisma } from "../db";
import { env } from "../config/env";
import { hashPassword, verifyPassword, hashSecret, verifySecret } from "../utils/crypto";
import { signAccessToken, verifyAccessToken } from "../utils/jwt";
import { authSuccessResponseSchema, loginBodySchema, errorResponseSchema, oauthExchangeBodySchema, forgotPasswordBodySchema, resetPasswordBodySchema, verifyEmailBodySchema, resendVerificationBodySchema, messageResponseSchema, registerBodySchema, superAdminRegisterBodySchema } from "../schemas/auth.schemas";

const usersQuerySchema = z.object({
  limit: z.string().optional(),
  offset: z.string().optional(),
  q: z.string().optional(),
  role: z.enum(["STUDENT", "FACULTY", "DEPT_ADMIN", "PLACEMENTS_ADMIN", "HEAD_ADMIN"]).optional(),
});
import { sendPasswordResetEmail, sendVerificationEmail } from "../emails/mailer";

const REFRESH_COOKIE = "rt";

function parseExpiryToMs(input: string): number {
  const m = input.trim().match(/^(\d+)([smhd])$/i);
  if (!m) return 0;
  const n = Number(m[1]);
  const unit = m[2].toLowerCase();
  switch (unit) {
    case "s": return n * 1000;
    case "m": return n * 60 * 1000;
    case "h": return n * 60 * 60 * 1000;
    case "d": return n * 24 * 60 * 60 * 1000;
    default: return 0;
  }
}

function buildCookieOptions(expiresAt: Date) {
  const secure = env.NODE_ENV === "production";
  const opts: any = {
    httpOnly: true,
    secure,
    sameSite: "lax" as const,
    path: "/",
    expires: expiresAt,
  };
  if (env.COOKIE_DOMAIN) {
    opts.domain = env.COOKIE_DOMAIN;
  }
  return opts;
}

async function issueRefreshTokenCookie(userId: string, reply: any) {
  const secret = crypto.randomBytes(32).toString("base64url");
  const expiresInMs = parseExpiryToMs(env.AUTH_JWT_REFRESH_EXPIRES_IN);
  const expiresAt = new Date(Date.now() + (expiresInMs || 30 * 24 * 60 * 60 * 1000));

  const token = await prisma.securityToken.create({
    data: {
      userId,
      tokenHash: await hashSecret(secret),
      type: "REFRESH_TOKEN",
      expiresAt,
    },
  });

  const cookieVal = `${token.id}.${secret}`;
  reply.setCookie(REFRESH_COOKIE, cookieVal, buildCookieOptions(expiresAt));
}

async function rotateRefreshToken(oldCookie: string | undefined, reply: any) {
  if (!oldCookie) return null;
  const [id, secret] = oldCookie.split(".");
  if (!id || !secret) return null;

  const record = await prisma.securityToken.findUnique({ where: { id } });
  if (!record || record.type !== "REFRESH_TOKEN") return null;
  if (record.usedAt || record.expiresAt < new Date()) return null;

  const ok = await verifySecret(record.tokenHash, secret);
  if (!ok) return null;

  // mark old token used and create a new one (rotation)
  await prisma.securityToken.update({ where: { id: record.id }, data: { usedAt: new Date() } });
  await issueRefreshTokenCookie(record.userId, reply);
  return record.userId;
}

// Fetch minimal profile from OAuth providers
async function initializeUserProfile(userId: string, accessToken: string) {
  const profileServiceUrl = process.env.PROFILE_SERVICE_URL || "http://localhost:4002";
  
  try {
    const response = await fetch(`${profileServiceUrl}/v1/profiles/me`, {
      method: "PUT",
      headers: {
        "Content-Type": "application/json",
        "Authorization": `Bearer ${accessToken}`,
      },
      body: JSON.stringify({}), // Empty profile data to initialize
    });

    if (!response.ok) {
      throw new Error(`Profile initialization failed: ${response.status}`);
    }

    return await response.json();
  } catch (error) {
    console.error("Profile initialization error:", error);
    throw error;
  }
}

async function getGoogleProfile(accessToken: string) {
  const resp = await fetch("https://www.googleapis.com/oauth2/v3/userinfo", {
    headers: { Authorization: `Bearer ${accessToken}` },
  });
  if (!resp.ok) return null;
  const j: any = await resp.json();
  return {
    providerId: j.sub as string,
    email: j.email as string | null,
    emailVerified: Boolean(j.email_verified),
    name: (j.name as string) || null,
    avatarUrl: (j.picture as string) || null,
  };
}

async function getGithubProfile(accessToken: string) {
  const headers = {
    Authorization: `Bearer ${accessToken}`,
    "User-Agent": "nexus-auth-service",
    Accept: "application/vnd.github+json",
  } as any;
  const uResp = await fetch("https://api.github.com/user", { headers });
  if (!uResp.ok) return null;
  const u: any = await uResp.json();
  let email: string | null = u.email ?? null;
  if (!email) {
    const eResp = await fetch("https://api.github.com/user/emails", { headers });
    if (eResp.ok) {
      const emails: any[] = await eResp.json();
      const primary = Array.isArray(emails)
        ? emails.find((e: any) => e.primary && e.verified) || emails.find((e: any) => e.verified) || emails[0]
        : null;
      email = primary?.email ?? null;
    }
  }
  return {
    providerId: String(u.id),
    email,
    emailVerified: true,
    name: (u.name as string) || (u.login as string) || null,
    avatarUrl: (u.avatar_url as string) || null,
  };
}

export async function authRoutes(app: FastifyInstance) {
  const f = app.withTypeProvider<ZodTypeProvider>();

  f.post("/v1/auth/register", {
    schema: {
      tags: ["auth"],
      body: registerBodySchema,
      response: { 201: authSuccessResponseSchema, 400: errorResponseSchema, 409: errorResponseSchema },
    },
  }, async (req, reply) => {
    const { displayName, email, password, role, collegeId, department, collegeMemberId, year } = req.body as z.infer<typeof registerBodySchema>;
    
    try {

      // Check if email already exists
      const existingUser = await prisma.user.findUnique({ where: { email } });
      if (existingUser) {
        return reply.code(409).send({ 
          message: `Registration failed: The email address '${email}' is already registered. Please use a different email or try logging in.` 
        });
      }

      // Validate college exists and is active
      const college = await prisma.college.findUnique({ where: { id: collegeId } });
      if (!college) {
        return reply.code(400).send({ 
          message: `Registration failed: College with ID '${collegeId}' not found. Please contact your administrator or verify the college ID.` 
        });
      }
      if (!college.isActive) {
        return reply.code(400).send({ 
          message: `Registration failed: College '${college.name}' is currently inactive. Please contact your administrator.` 
        });
      }

      // Validate department exists in college
      if (!college.departments.includes(department)) {
        return reply.code(400).send({ 
          message: `Registration failed: Department '${department}' is not available in '${college.name}'. Available departments: ${college.departments.join(', ')}.` 
        });
      }

      // Check if collegeMemberId is unique within the college (if provided)
      if (collegeMemberId) {
        const existingMember = await prisma.user.findFirst({
          where: {
            collegeId,
            collegeMemberId,
          },
        });
        if (existingMember) {
          return reply.code(409).send({ 
            message: `Registration failed: College member ID '${collegeMemberId}' already exists in '${college.name}'. Please use a different member ID.` 
          });
        }
      }

      // Validate year is provided for students
      if (role === "STUDENT" && !year) {
        return reply.code(400).send({ 
          message: "Registration failed: Year is required for student registration. Please provide your academic year (1-6)." 
        });
      }
    } catch (validationError: any) {
      // Handle Zod validation errors with clear field-specific messages
      if (validationError.issues) {
        const fieldErrors = validationError.issues.map((issue: any) => {
          const field = issue.path.join('.');
          switch (field) {
            case 'email':
              return `Email: ${issue.message.toLowerCase()}. Please provide a valid email address.`;
            case 'password':
              return `Password: Must be at least 8 characters long.`;
            case 'displayName':
              return `Display Name: ${issue.message.toLowerCase()}. Please provide your full name.`;
            case 'collegeId':
              return `College: This field is required. Please select your college.`;
            case 'department':
              return `Department: This field is required. Please select your department.`;
            case 'role':
              return `Role: Invalid role selected. Available roles: STUDENT, FACULTY, DEPT_ADMIN, PLACEMENTS_ADMIN, HEAD_ADMIN.`;
            case 'year':
              return `Year: Must be a number between 1 and 6.`;
            default:
              return `${field}: ${issue.message}`;
          }
        });
        
        return reply.code(400).send({ 
          message: `Registration failed due to validation errors:\n• ${fieldErrors.join('\n• ')}` 
        });
      }
      
      return reply.code(400).send({ 
        message: "Registration failed: Invalid request data. Please check all required fields and try again." 
      });
    }

    const user = await prisma.user.create({
      data: {
        email,
        passwordHash: await hashPassword(password),
        displayName,
        roles: [role],
        status: "ACTIVE",
        collegeId,
        department,
        year: role === "STUDENT" ? year : undefined,
        collegeMemberId,
        preferences: { create: {} },
      },
    });

    const accessToken = await signAccessToken(user.id, {
      email: user.email,
      roles: user.roles,
      displayName: user.displayName,
      tokenVersion: user.tokenVersion,
      profile: {
        collegeId: user.collegeId,
        department: user.department,
        year: user.year,
      },
    });

    await issueRefreshTokenCookie(user.id, reply);

    // Initialize profile in profile-service
    try {
      await initializeUserProfile(user.id, accessToken);
    } catch (error) {
      console.warn("Failed to initialize user profile:", error);
      // Don't fail registration if profile initialization fails
    }

    return reply.code(201).send({
      accessToken,
      user: {
        id: user.id,
        email: user.email,
        displayName: user.displayName,
        roles: user.roles,
        avatarUrl: user.avatarUrl ?? null,
      },
    });
  });

  // Super Admin Registration - No college/department validation required
  f.post("/v1/auth/register-super-admin", {
    schema: {
      tags: ["auth"],
      summary: "Register Super Admin",
      description: "Register a super admin user without college/department requirements",
      body: superAdminRegisterBodySchema,
      response: { 201: authSuccessResponseSchema, 400: errorResponseSchema, 409: errorResponseSchema },
    },
  }, async (req, reply) => {
    const { displayName, email, password, role, collegeId, department, collegeMemberId, year } = req.body as z.infer<typeof superAdminRegisterBodySchema>;

    // Check if email already exists
    const existingUser = await prisma.user.findUnique({ where: { email } });
    if (existingUser) {
      return reply.code(409).send({ message: "Email already in use" });
    }

    // For super admin, college and department are optional
    let validatedCollegeId = null;
    let validatedDepartment = null;

    if (collegeId && department) {
      const college = await prisma.college.findUnique({ where: { id: collegeId } });
      if (!college || !college.isActive) {
        return reply.code(400).send({ message: "Invalid or inactive college" });
      }
      if (!college.departments.includes(department)) {
        return reply.code(400).send({ message: "Department not available in selected college" });
      }
      validatedCollegeId = collegeId;
      validatedDepartment = department;
    }

    const user = await prisma.user.create({
      data: {
        email,
        passwordHash: await hashPassword(password),
        displayName,
        roles: [role as any], // Type assertion for SUPER_ADMIN
        status: "ACTIVE",
        emailVerifiedAt: new Date(), // Auto-verify super admin
        collegeId: validatedCollegeId,
        department: validatedDepartment,
        year: role === "STUDENT" ? year : undefined,
        collegeMemberId,
        preferences: { create: {} },
      },
    });

    const accessToken = await signAccessToken(user.id, {
      email: user.email,
      roles: user.roles,
      displayName: user.displayName,
      tokenVersion: user.tokenVersion,
<<<<<<< HEAD
<<<<<<< HEAD
=======
>>>>>>> 328c46ef
      profile: {
        collegeId: user.collegeId,
        department: user.department,
        year: user.year,
      },
<<<<<<< HEAD
=======
>>>>>>> 091fbe9419d7afb4051128fac039f76cbc90d0b4
=======
>>>>>>> 328c46ef
    });

    await issueRefreshTokenCookie(user.id, reply);

    return reply.code(201).send({
      accessToken,
      user: {
        id: user.id,
        email: user.email,
        displayName: user.displayName,
        roles: user.roles,
        avatarUrl: user.avatarUrl ?? null,
      },
    });
  });

  f.post("/v1/auth/login", {
    schema: {
      tags: ["auth"],
      body: loginBodySchema,
      response: { 200: authSuccessResponseSchema, 400: errorResponseSchema, 403: errorResponseSchema },
    },
  }, async (req, reply) => {
    const { email, password } = req.body as z.infer<typeof loginBodySchema>;
    
    const user = await prisma.user.findUnique({ where: { email } });
    if (!user || !user.passwordHash) {
      return reply.code(400).send({ 
        message: "Login failed: Invalid email or password. Please check your credentials and try again." 
      });
    }
    
    if (user.status === "SUSPENDED") {
      return reply.code(403).send({ 
        message: "Login failed: Your account has been suspended. Please contact your administrator for assistance." 
      });
    }
    
    if (user.status === "DELETED") {
      return reply.code(403).send({ 
        message: "Login failed: This account no longer exists. Please contact your administrator if you believe this is an error." 
      });
    }
    
    if (user.status === "PENDING_VERIFICATION") {
      return reply.code(403).send({ 
        message: "Login failed: Your email address needs to be verified. Please check your email for a verification link." 
      });
    }

    const ok = await verifyPassword(user.passwordHash, password);
    if (!ok) {
      return reply.code(400).send({ 
        message: "Login failed: Invalid email or password. Please check your credentials and try again." 
      });
    }

    const accessToken = await signAccessToken(user.id, {
      email: user.email,
      roles: user.roles,
      displayName: user.displayName,
      tokenVersion: user.tokenVersion,
      profile: {
        collegeId: user.collegeId,
        department: user.department,
        year: user.year,
      },
    });

    await prisma.user.update({ where: { id: user.id }, data: { lastLoginAt: new Date() } });
    await issueRefreshTokenCookie(user.id, reply);

    return reply.send({
      accessToken,
      user: {
        id: user.id,
        email: user.email,
        displayName: user.displayName,
        roles: user.roles,
        avatarUrl: user.avatarUrl ?? null,
      },
    });
  });

  // OAuth exchange: client sends provider accessToken; we return backend-issued tokens
  f.post("/v1/auth/oauth/exchange", {
    schema: {
      tags: ["auth"],
      body: oauthExchangeBodySchema,
      response: { 200: authSuccessResponseSchema, 400: errorResponseSchema },
    },
  }, async (req, reply) => {
    const { provider, accessToken } = req.body as z.infer<typeof oauthExchangeBodySchema>;
    let profile: any = null;
    try {
      profile = provider === "google" ? await getGoogleProfile(accessToken) : await getGithubProfile(accessToken);
    } catch {
      profile = null;
    }
    if (!profile || !profile.email) {
      return reply.code(400).send({ message: "Invalid provider token or email not available" });
    }

    // Find or create user by email
    let user = await prisma.user.findUnique({ where: { email: profile.email } });
    if (!user) {
      user = await prisma.user.create({
        data: {
          email: profile.email,
          passwordHash: null,
          displayName: profile.name || profile.email.split("@")[0],
          avatarUrl: profile.avatarUrl ?? null,
          roles: ["STUDENT"],
          status: "ACTIVE",
          preferences: { create: {} },
        },
      });
    }

    // Upsert OAuthAccount link
    await prisma.oAuthAccount.upsert({
      where: { provider_providerAccountId: { provider, providerAccountId: profile.providerId } },
      update: { userId: user.id, accessToken },
      create: { userId: user.id, provider, providerAccountId: profile.providerId, accessToken },
    });

    const jwt = await signAccessToken(user.id, {
      email: user.email,
      roles: user.roles,
      displayName: user.displayName,
      tokenVersion: user.tokenVersion,
      profile: {
        collegeId: user.collegeId,
        department: user.department,
        year: user.year,
      },
    });

    await prisma.user.update({ where: { id: user.id }, data: { lastLoginAt: new Date() } });
    await issueRefreshTokenCookie(user.id, reply);

    return reply.send({
      accessToken: jwt,
      user: {
        id: user.id,
        email: user.email,
        displayName: user.displayName,
        roles: user.roles,
        avatarUrl: user.avatarUrl ?? null,
      },
    });
  });

  f.post("/v1/auth/refresh", {
    schema: {
      tags: ["auth"],
      response: { 200: authSuccessResponseSchema, 401: errorResponseSchema },
    },
  }, async (req, reply) => {
    const userId = await rotateRefreshToken((req.cookies as any)?.[REFRESH_COOKIE], reply);
    if (!userId) {
      reply.clearCookie(REFRESH_COOKIE, { path: "/" });
      return reply.code(401).send({ message: "Invalid refresh token" });
    }

    const user = await prisma.user.findUnique({ where: { id: userId } });
    if (!user) {
      reply.clearCookie(REFRESH_COOKIE, { path: "/" });
      return reply.code(401).send({ message: "Invalid refresh token" });
    }

    const accessToken = await signAccessToken(user.id, {
      email: user.email,
      roles: user.roles,
      displayName: user.displayName,
      tokenVersion: user.tokenVersion,
      profile: {
        collegeId: user.collegeId,
        department: user.department,
        year: user.year,
      },
    });

    return reply.send({
      accessToken,
      user: {
        id: user.id,
        email: user.email,
        displayName: user.displayName,
        roles: user.roles,
        avatarUrl: user.avatarUrl ?? null,
      },
    });
  });

  f.post("/v1/auth/logout", {
    schema: {
      tags: ["auth"],
      response: { 204: z.null() },
    },
  }, async (req, reply) => {
    const cookieVal = (req.cookies as any)?.[REFRESH_COOKIE] as string | undefined;
    if (cookieVal) {
      const [id] = cookieVal.split(".");
      if (id) {
        await prisma.securityToken.updateMany({ where: { id }, data: { usedAt: new Date() } }).catch(() => {});
      }
      reply.clearCookie(REFRESH_COOKIE, { path: "/" });
    }
    return reply.code(204).send();
  });

  f.get("/v1/auth/me", {
    schema: {
      tags: ["auth"],
      response: {
        200: z.object({
          id: z.string(),
          email: z.string().email(),
          displayName: z.string(),
          roles: z.array(z.string()),
        }),
        401: errorResponseSchema,
      },
    },
  }, async (req, reply) => {
    const auth = req.headers["authorization"];
    if (!auth?.startsWith("Bearer ")) {
      return reply.code(401).send({ message: "Missing token" });
    }
    try {
      const token = auth.slice("Bearer ".length);
      const payload = await verifyAccessToken(token);
      const user = await prisma.user.findUnique({ where: { id: String(payload.sub) } });
      if (!user) return reply.code(401).send({ message: "Invalid token" });
      return reply.send({ id: user.id, email: user.email, displayName: user.displayName, roles: user.roles });
    } catch {
      return reply.code(401).send({ message: "Invalid token" });
    }
  });

  // Forgot password: send reset link (debugUrl in response for dev)
  f.post("/v1/auth/forgot-password", {
    schema: {
      tags: ["auth"],
      body: forgotPasswordBodySchema,
      response: { 200: messageResponseSchema },
    },
  }, async (req, reply) => {
    const { email } = req.body as z.infer<typeof forgotPasswordBodySchema>;
    const user = await prisma.user.findUnique({ where: { email } });
    // Always respond 200 to prevent user enumeration
    if (!user) {
      return reply.send({ message: "If the email is registered, a reset link has been sent." });
    }

    const secret = crypto.randomBytes(32).toString("base64url");
    const expiresMs = parseExpiryToMs(env.PASSWORD_RESET_EXPIRES_IN);
    const expiresAt = new Date(Date.now() + (expiresMs || 60 * 60 * 1000));
    const token = await prisma.securityToken.create({
      data: {
        userId: user.id,
        tokenHash: await hashSecret(secret),
        type: "PASSWORD_RESET",
        expiresAt,
      },
    });
    const raw = `${token.id}.${secret}`;
    const url = `${env.FRONTEND_URL}/reset-password?token=${raw}`;
    let previewUrl: string | undefined;
    try {
      const sent = await sendPasswordResetEmail(user.email, url);
      previewUrl = typeof sent.previewUrl === "string" ? sent.previewUrl : undefined;
    } catch (err) {
      reply.log.error(err, "Failed to send password reset email");
    }
    return reply.send({ message: "If the email is registered, a reset link has been sent.", debugUrl: url, debugPreviewUrl: previewUrl });
  });

  // Reset password: consume token, update password, issue session
  f.post("/v1/auth/reset-password", {
    schema: {
      tags: ["auth"],
      body: resetPasswordBodySchema,
      response: { 200: authSuccessResponseSchema, 400: errorResponseSchema },
    },
  }, async (req, reply) => {
    const { token: rawToken, password } = req.body as z.infer<typeof resetPasswordBodySchema>;
    const [id, secret] = String(rawToken).split(".");
    if (!id || !secret) return reply.code(400).send({ message: "Invalid token" });

    const record = await prisma.securityToken.findUnique({ where: { id } });
    if (!record || record.type !== "PASSWORD_RESET" || record.usedAt || record.expiresAt < new Date()) {
      return reply.code(400).send({ message: "Invalid or expired token" });
    }
    const ok = await verifySecret(record.tokenHash, secret);
    if (!ok) return reply.code(400).send({ message: "Invalid token" });

    const user = await prisma.user.findUnique({ where: { id: record.userId } });
    if (!user) return reply.code(400).send({ message: "Invalid token" });

    await prisma.$transaction([
      prisma.securityToken.update({ where: { id }, data: { usedAt: new Date() } }),
      prisma.user.update({ where: { id: user.id }, data: { passwordHash: await hashPassword(password), tokenVersion: { increment: 1 } } }),
    ]);

    const accessToken = await signAccessToken(user.id, {
      email: user.email,
      roles: user.roles,
      displayName: user.displayName,
      tokenVersion: user.tokenVersion + 1,
    });
    await issueRefreshTokenCookie(user.id, reply);

    return reply.send({
      accessToken,
      user: {
        id: user.id,
        email: user.email,
        displayName: user.displayName,
        roles: user.roles,
        avatarUrl: user.avatarUrl ?? null,
      },
    });
  });

  // Resend verification email
  f.post("/v1/auth/resend-verification", {
    schema: {
      tags: ["auth"],
      body: resendVerificationBodySchema,
      response: { 200: messageResponseSchema },
    },
  }, async (req, reply) => {
    const { email } = req.body as z.infer<typeof resendVerificationBodySchema>;
    const user = await prisma.user.findUnique({ where: { email } });
    if (!user || user.emailVerifiedAt) {
      return reply.send({ message: "If verification is pending, an email has been sent." });
    }
    const secret = crypto.randomBytes(32).toString("base64url");
    const expiresMs = parseExpiryToMs(env.EMAIL_VERIFICATION_EXPIRES_IN);
    const expiresAt = new Date(Date.now() + (expiresMs || 24 * 60 * 60 * 1000));
    const token = await prisma.securityToken.create({
      data: {
        userId: user.id,
        tokenHash: await hashSecret(secret),
        type: "EMAIL_VERIFICATION",
        expiresAt,
      },
    });
    const raw = `${token.id}.${secret}`;
    const url = `${env.FRONTEND_URL}/verify-email?token=${raw}`;
    let previewUrl: string | undefined;
    try {
      const sent = await sendVerificationEmail(user.email, url);
      previewUrl = typeof sent.previewUrl === "string" ? sent.previewUrl : undefined;
    } catch (err) {
      reply.log.error(err, "Failed to send verification email");
    }
    return reply.send({ message: "If verification is pending, an email has been sent.", debugUrl: url, debugPreviewUrl: previewUrl });
  });

  // Verify email token and sign the user in
  f.post("/v1/auth/verify-email", {
    schema: {
      tags: ["auth"],
      body: verifyEmailBodySchema,
      response: { 200: authSuccessResponseSchema, 400: errorResponseSchema },
    },
  }, async (req, reply) => {
    const { token: rawToken } = req.body as z.infer<typeof verifyEmailBodySchema>;
    const [id, secret] = String(rawToken).split(".");
    if (!id || !secret) return reply.code(400).send({ message: "Invalid token" });

    const record = await prisma.securityToken.findUnique({ where: { id } });
    if (!record || record.type !== "EMAIL_VERIFICATION" || record.usedAt || record.expiresAt < new Date()) {
      return reply.code(400).send({ message: "Invalid or expired token" });
    }
    const ok = await verifySecret(record.tokenHash, secret);
    if (!ok) return reply.code(400).send({ message: "Invalid token" });

    const user = await prisma.user.findUnique({ where: { id: record.userId } });
    if (!user) return reply.code(400).send({ message: "Invalid token" });

    await prisma.$transaction([
      prisma.securityToken.update({ where: { id }, data: { usedAt: new Date() } }),
      prisma.user.update({ where: { id: user.id }, data: { emailVerifiedAt: new Date(), status: user.status === "PENDING_VERIFICATION" ? "ACTIVE" : user.status } }),
    ]);

    const accessToken = await signAccessToken(user.id, {
      email: user.email,
      roles: user.roles,
      displayName: user.displayName,
      tokenVersion: user.tokenVersion,
      profile: {
        collegeId: user.collegeId,
        department: user.department,
        year: user.year,
      },
    });
    await issueRefreshTokenCookie(user.id, reply);

    return reply.send({
      accessToken,
      user: {
        id: user.id,
        email: user.email,
        displayName: user.displayName,
        roles: user.roles,
        avatarUrl: user.avatarUrl ?? null,
      },
    });
  });

  // Public: List users directory with optional filters
  app.get("/v1/users", {
    schema: {
      tags: ["users"],
      querystring: usersQuerySchema,
      response: { 200: z.any() },
    },
  }, async (req, reply) => {
    const { limit = "20", offset = "0", q, role } = req.query as z.infer<typeof usersQuerySchema>;
    
    const where: any = {};
    if (q) {
      where.OR = [
        { displayName: { contains: q, mode: "insensitive" } },
        { email: { contains: q, mode: "insensitive" } },
      ];
    }
    if (role) {
      where.roles = { has: role };
    }

    const users = await prisma.user.findMany({
      where,
      orderBy: { displayName: "asc" },
      take: parseInt(limit),
      skip: parseInt(offset),
    });

    // Transform the response to only include safe fields
    const safeUsers = users.map(user => ({
      id: user.id,
      displayName: user.displayName,
      email: user.email,
      avatarUrl: user.avatarUrl,
      roles: user.roles,
      collegeId: (user as any).collegeId,
      department: (user as any).department,
      year: (user as any).year,
      createdAt: user.createdAt,
    }));

    return reply.send({ users: safeUsers });
  });

  // Protected: Get user by ID (for inter-service communication)
  app.get("/v1/users/:userId", {
    schema: {
      tags: ["users"],
      params: z.object({ userId: z.string().cuid() }),
      response: { 200: z.any(), 404: errorResponseSchema },
    },
  }, async (req, reply) => {
    const { userId } = req.params as { userId: string };
    
    const user = await prisma.user.findUnique({
      where: { id: userId },
      select: {
        id: true,
        displayName: true,
        email: true,
        avatarUrl: true,
        roles: true,
        collegeId: true,
        department: true,
        year: true,
        collegeMemberId: true,
        createdAt: true,
        updatedAt: true,
      },
    });

    if (!user) {
      return reply.code(404).send({ message: "User not found" });
    }

    return reply.send({ user });
  });

  // Protected: Update user displayName (for inter-service communication)
  app.put("/v1/users/:userId", {
    schema: {
      tags: ["users"],
      params: z.object({ userId: z.string().cuid() }),
<<<<<<< HEAD
<<<<<<< HEAD
=======
>>>>>>> 328c46ef
      body: z.object({ 
        displayName: z.string().min(1).max(100).optional(),
        avatarUrl: z.string().url().optional()
      }),
<<<<<<< HEAD
=======
      body: z.object({ displayName: z.string().min(1).max(100) }),
>>>>>>> 091fbe9419d7afb4051128fac039f76cbc90d0b4
=======
>>>>>>> 328c46ef
      response: { 200: z.any(), 404: errorResponseSchema },
    },
  }, async (req, reply) => {
    const { userId } = req.params as { userId: string };
<<<<<<< HEAD
<<<<<<< HEAD
    const { displayName, avatarUrl } = req.body as { displayName?: string; avatarUrl?: string };
=======
    const { displayName } = req.body as { displayName: string };
>>>>>>> 091fbe9419d7afb4051128fac039f76cbc90d0b4
=======
    const { displayName, avatarUrl } = req.body as { displayName?: string; avatarUrl?: string };
>>>>>>> 328c46ef
    
    const user = await prisma.user.findUnique({
      where: { id: userId },
    });

    if (!user) {
      return reply.code(404).send({ message: "User not found" });
    }

<<<<<<< HEAD
<<<<<<< HEAD
=======
>>>>>>> 328c46ef
    // Build update data object
    const updateData: any = {};
    if (displayName !== undefined) updateData.displayName = displayName;
    if (avatarUrl !== undefined) updateData.avatarUrl = avatarUrl;

<<<<<<< HEAD
    const updatedUser = await prisma.user.update({
      where: { id: userId },
      data: updateData,
=======
    const updatedUser = await prisma.user.update({
      where: { id: userId },
      data: { displayName },
>>>>>>> 091fbe9419d7afb4051128fac039f76cbc90d0b4
=======
    const updatedUser = await prisma.user.update({
      where: { id: userId },
      data: updateData,
>>>>>>> 328c46ef
      select: {
        id: true,
        displayName: true,
        email: true,
        avatarUrl: true,
        roles: true,
        collegeId: true,
        department: true,
        year: true,
        collegeMemberId: true,
        updatedAt: true,
      },
    });

    return reply.send({ user: updatedUser });
  });
}

export default authRoutes;<|MERGE_RESOLUTION|>--- conflicted
+++ resolved
@@ -275,6 +275,11 @@
         department: user.department,
         year: user.year,
       },
+      profile: {
+        collegeId: user.collegeId,
+        department: user.department,
+        year: user.year,
+      },
     });
 
     await issueRefreshTokenCookie(user.id, reply);
@@ -354,20 +359,11 @@
       roles: user.roles,
       displayName: user.displayName,
       tokenVersion: user.tokenVersion,
-<<<<<<< HEAD
-<<<<<<< HEAD
-=======
->>>>>>> 328c46ef
-      profile: {
-        collegeId: user.collegeId,
-        department: user.department,
-        year: user.year,
-      },
-<<<<<<< HEAD
-=======
->>>>>>> 091fbe9419d7afb4051128fac039f76cbc90d0b4
-=======
->>>>>>> 328c46ef
+      profile: {
+        collegeId: user.collegeId,
+        department: user.department,
+        year: user.year,
+      },
     });
 
     await issueRefreshTokenCookie(user.id, reply);
@@ -430,6 +426,11 @@
       roles: user.roles,
       displayName: user.displayName,
       tokenVersion: user.tokenVersion,
+      profile: {
+        collegeId: user.collegeId,
+        department: user.department,
+        year: user.year,
+      },
       profile: {
         collegeId: user.collegeId,
         department: user.department,
@@ -504,6 +505,11 @@
         department: user.department,
         year: user.year,
       },
+      profile: {
+        collegeId: user.collegeId,
+        department: user.department,
+        year: user.year,
+      },
     });
 
     await prisma.user.update({ where: { id: user.id }, data: { lastLoginAt: new Date() } });
@@ -544,6 +550,11 @@
       roles: user.roles,
       displayName: user.displayName,
       tokenVersion: user.tokenVersion,
+      profile: {
+        collegeId: user.collegeId,
+        department: user.department,
+        year: user.year,
+      },
       profile: {
         collegeId: user.collegeId,
         department: user.department,
@@ -762,6 +773,11 @@
       roles: user.roles,
       displayName: user.displayName,
       tokenVersion: user.tokenVersion,
+      profile: {
+        collegeId: user.collegeId,
+        department: user.department,
+        year: user.year,
+      },
       profile: {
         collegeId: user.collegeId,
         department: user.department,
@@ -865,33 +881,15 @@
     schema: {
       tags: ["users"],
       params: z.object({ userId: z.string().cuid() }),
-<<<<<<< HEAD
-<<<<<<< HEAD
-=======
->>>>>>> 328c46ef
       body: z.object({ 
         displayName: z.string().min(1).max(100).optional(),
         avatarUrl: z.string().url().optional()
       }),
-<<<<<<< HEAD
-=======
-      body: z.object({ displayName: z.string().min(1).max(100) }),
->>>>>>> 091fbe9419d7afb4051128fac039f76cbc90d0b4
-=======
->>>>>>> 328c46ef
       response: { 200: z.any(), 404: errorResponseSchema },
     },
   }, async (req, reply) => {
     const { userId } = req.params as { userId: string };
-<<<<<<< HEAD
-<<<<<<< HEAD
     const { displayName, avatarUrl } = req.body as { displayName?: string; avatarUrl?: string };
-=======
-    const { displayName } = req.body as { displayName: string };
->>>>>>> 091fbe9419d7afb4051128fac039f76cbc90d0b4
-=======
-    const { displayName, avatarUrl } = req.body as { displayName?: string; avatarUrl?: string };
->>>>>>> 328c46ef
     
     const user = await prisma.user.findUnique({
       where: { id: userId },
@@ -901,29 +899,14 @@
       return reply.code(404).send({ message: "User not found" });
     }
 
-<<<<<<< HEAD
-<<<<<<< HEAD
-=======
->>>>>>> 328c46ef
     // Build update data object
     const updateData: any = {};
     if (displayName !== undefined) updateData.displayName = displayName;
     if (avatarUrl !== undefined) updateData.avatarUrl = avatarUrl;
 
-<<<<<<< HEAD
     const updatedUser = await prisma.user.update({
       where: { id: userId },
       data: updateData,
-=======
-    const updatedUser = await prisma.user.update({
-      where: { id: userId },
-      data: { displayName },
->>>>>>> 091fbe9419d7afb4051128fac039f76cbc90d0b4
-=======
-    const updatedUser = await prisma.user.update({
-      where: { id: userId },
-      data: updateData,
->>>>>>> 328c46ef
       select: {
         id: true,
         displayName: true,
